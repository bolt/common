--- conflicted
+++ resolved
@@ -625,10 +625,7 @@
 
     /**
      * Tests a string as a Regular Expression (regex)
-<<<<<<< HEAD
-=======
-     *
->>>>>>> c58e8112
+     *
      * @return bool true if valid.
      */
     public static function isValidRegex(string $regex): bool
@@ -640,13 +637,6 @@
 
     /**
      * Converts an iterable into a string.
-<<<<<<< HEAD
-     * @return string
-     */
-    public static function stringifyValue($value): string
-    {
-        return is_iterable($value) ? sprintf('[%s]', implode(',', $value)) : $value;
-=======
      */
     public static function stringifyValue($value): string
     {
@@ -667,7 +657,6 @@
         }
 
         return sprintf('"%s"', (string) $value);
->>>>>>> c58e8112
     }
 
     public static function decode(string $str): string
